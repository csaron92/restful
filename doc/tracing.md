--- conflicted
+++ resolved
@@ -13,10 +13,7 @@
   Generates new trace ID if not received any.
 * When sending a request, Client functions read tracing information from the context and make a new span.
 * Send/receive logs contain compact tracing information. The exact behavior depends on Logrus log level.
-<<<<<<< HEAD
-* Tracing is based on industry standard [OpenTelemetry](https://github.com/open-telemetry/) project.
-=======
->>>>>>> 89102793
+* If SetOTel(true) is called, tracing is based on industry standard [OpenTelemetry](https://github.com/open-telemetry/) project.
 
 An example, tracing data propagated in variable `ctx`.
 
